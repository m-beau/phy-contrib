--- conflicted
+++ resolved
@@ -25,20 +25,6 @@
 #------------------------------------------------------------------------------
 
 @fixture
-<<<<<<< HEAD
-=======
-def controller(tempdir, template_model):
-    _copy_gui_state('TemplateGUI', 'template', config_dir=tempdir)
-    plugins = ['PrecachePlugin',
-               'SavePrompt',
-               ]
-    c = TemplateController(model=template_model, config_dir=tempdir,
-                           plugins=plugins)
-    return c
-
-
-@fixture
->>>>>>> de675f76
 def runner():
     runner = CliRunner()
     TemplateGUIPlugin().attach_to_cli(phy)
@@ -57,12 +43,8 @@
     # assert 'main*' in res.output
 
 
-<<<<<<< HEAD
-def test_gui_1(qtbot, tempdir, template_controller):
+def test_template_gui_1(qtbot, tempdir, template_controller):
     controller = template_controller
-=======
-def test_template_gui_1(qtbot, tempdir, controller):
->>>>>>> de675f76
     gui = controller.create_gui()
     s = controller.supervisor
     gui.show()
